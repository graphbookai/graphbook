--- conflicted
+++ resolved
@@ -314,38 +314,31 @@
             [],
         )
         return batch
-<<<<<<< HEAD
-    
-    def dump_data(self, note: Note, item_key, output):
+
+    def dump_data(self, note: Note, output):
         """
         Dumps data to be processed by the worker pool. This is called after the step processes the batch of items.
         The class must have a dump_fn method that takes in the output data and returns a string path to the dumped data.
-        
+
         Args:
             note (Note): The Note input
             item_key (str): The item key to dump
             output (any): The output data to
         """
         self.dumped_item_holders.handle_note(note)
-        self.dl.put_dump(output, item_key, id(note), self.dump_fn, id(self))
-    
+        self.dl.put_dump(output, id(note), id(self))
+
     @staticmethod
     def dump_fn(data: any, output_dir: str, uid: int):
         """
         The dump function to be overriden by BatchSteps that write outputs to disk.
-        
+
         Args:
             data (any): The data to be dumped
             output_dir (str): The output directory
             uid (int): A unique identifier for the data
         """
         raise NotImplementedError("dump_fn must be implemented for BatchStep")
-=======
-
-    def dump_data(self, note: Note, output):
-        self.dumped_item_holders.handle_note(note)
-        self.dl.put_dump(output, id(note), id(self))
->>>>>>> f5060ba3
 
     def handle_batch(self, batch: StepData):
         items, notes, completed = batch
@@ -398,7 +391,7 @@
     def __call__(self, flush: bool = False):
         """
         Batches input and executes the step if accumulated batch is equal to batch_size. Returns true if step is executed.
-        
+
         Args:
             flush (bool): If True, will force the step to execute even if the batch size is not met
         """
